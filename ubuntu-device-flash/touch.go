//
// ubuntu-device-flash - Tool to download and flash devices with an Ubuntu Image
//                       based system
//
// Copyright (c) 2013-2014 Canonical Ltd.
//
// Written by Sergio Schvezov <sergio.schvezov@canonical.com>
//
package main

import (
	"archive/tar"
	"errors"
	"fmt"
	"io"
	"io/ioutil"
	"log"
	"os"
	"os/exec"
	"path/filepath"
	"strings"

	"launchpad.net/goget-ubuntu-touch/devices"
	"launchpad.net/goget-ubuntu-touch/ubuntuimage"
)

func init() {
	parser.AddCommand("touch",
		"Flashes ubuntu touch images",
		"",
		&touchCmd)
}

type TouchCmd struct {
	Bootstrap     bool   `long:"bootstrap" description:"bootstrap the system, do this from the bootloader"`
	Wipe          bool   `long:"wipe" description:"Clear all data after flashing"`
	Serial        string `long:"serial" description:"Serial of the device to operate"`
	DeveloperMode bool   `long:"developer-mode" description:"Enables developer mode after the factory reset, this is meant for automation and makes the device insecure by default (requires --password)"`
	AdbKeys       string `long:"adb-keys" description:"Specify a local adb keys files, instead of using default ~/.android/adbkey.pub (requires --developer-mode)"`
	DeviceTarball string `long:"device-tarball" description:"Specify a local device tarball to override the one from the server (using official Ubuntu images with different device tarballs)"`
	CustomTarball string `long:"custom-tarball" description:"Specify a local custom tarball to override the one from the server (using official Ubuntu images with different custom tarballs)"`
	RunScript     string `long:"run-script" description:"Run a script given by path to finish the flashing process, instead of rebooting to recovery (mostly used during development to work around quirky or incomplete recovery images)"`
	Password      string `long:"password" description:"This sets up the default password for the phablet user. This option is meant for CI and not general use"`
	Channel       string `long:"channel" description:"Specify the channel to use" default:"ubuntu-touch/stable/ubuntu"`
	Device        string `long:"device" description:"Specify the device to flash"`
	RecoveryImage string `long:"recovery-image" description:"Specify the recovery image file to use when flashing, overriding the one from the device tarball (useful if the latter has no adb enabled)"`
	fastboot      devices.Fastboot
	adb           devices.UbuntuDebugBridge
}

var touchCmd TouchCmd

func (touchCmd *TouchCmd) Execute(args []string) error {
	if globalArgs.TLSSkipVerify {
		ubuntuimage.TLSSkipVerify()
	}

	script := touchCmd.RunScript
	if script != "" {
		if p, err := filepath.Abs(script); err != nil {
			log.Fatal("Run script not found:", err)
		} else {
			script = p
		}

		fi, err := os.Lstat(script)
		if err != nil {
			log.Fatal(err)
		}
		if fi.Mode()&0100 == 0 || !fi.Mode().IsRegular() {
			log.Fatalf("The script %s passed via --run-script is not executable", script)
		}
	}

	if touchCmd.Bootstrap {
		touchCmd.Wipe = true
	}

	if touchCmd.DeveloperMode && touchCmd.Password == "" {
		log.Fatal("Developer mode requires --password to be set (and --wipe or --bootstrap)")
	}

	if touchCmd.AdbKeys != "" && !touchCmd.DeveloperMode {
		log.Fatal("Adb keys requires --developer-mode to be set")
	}

	var adbKeyPath string
	if touchCmd.DeveloperMode {
		if touchCmd.AdbKeys != "" {
			p, err := expandFile(touchCmd.AdbKeys)
			if err != nil {
				log.Fatalln("Issues with custom adb keys file", err)
			}
			adbKeyPath = p
		} else {
			home := os.Getenv("HOME")
			p, err := expandFile(filepath.Join(home, "/.android/adbkey.pub"))
			if err != nil {
				fmt.Println("WARNING: missing ~/.android/adbkey.pub, your device will not be preauthorised")
			} else {
				fmt.Println("no --adb-keys defined, using default ~/.android/adbkey.pub")
				adbKeyPath = p
			}
		}
	}

	if touchCmd.Password != "" && !touchCmd.Wipe {
		log.Fatal("Default password setup requires --wipe or --bootstrap")
	}

	if touchCmd.Password != "" || touchCmd.DeveloperMode {
		fmt.Println("WARNING --developer-mode and --password are dangerous as they remove security features from your device")
	}

<<<<<<< HEAD
	if touchCmd.AdbKeys != "" && touchCmd.DeveloperMode {
		fmt.Println("WARNING: --adb-keys is dangerous, potentially authorising multiple cliets to connect to your device")
=======
	// print out a conditional warning for devel* channel usage
	if strings.HasPrefix(touchCmd.Channel, "ubuntu-touch/devel") {
		fmt.Println("WARNING You are about to flash your phone with a development image - continue at your own risk! There is absolutely no guarantee that even the most basic phone functions will work.")
>>>>>>> 2f8511ba
	}

	var deviceTarballPath string
	if touchCmd.DeviceTarball != "" {
		p, err := expandFile(touchCmd.DeviceTarball)
		if err != nil {
			log.Fatalln("Issues while replacing the device tarball:", err)
		}

		deviceTarballPath = p
	}

	var customTarballPath string
	if touchCmd.CustomTarball != "" {
		p, err := expandFile(touchCmd.CustomTarball)
		if err != nil {
			log.Fatalln("Issues while replacing the custom tarball:", err)
		}

		customTarballPath = p
	}

	channels, err := ubuntuimage.NewChannels(globalArgs.Server)
	if err != nil {
		return err
	}

	if globalArgs.CleanCache {
		log.Print("Cleaning prevously downloaded content")
		return os.RemoveAll(cacheDir)
	}

	if err := touchCmd.setupDevice(); err != nil {
		return err
	}
	log.Printf("Device is |%s|", touchCmd.Device)

	deviceChannel, err := channels.GetDeviceChannel(globalArgs.Server, touchCmd.Channel, touchCmd.Device)
	if err != nil {
		return err
	}

	image, err := getImage(deviceChannel)
	if err != nil {
		return err
	}

	log.Printf("Flashing version %d from %s channel and server %s to device %s",
		image.Version, touchCmd.Channel, globalArgs.Server, touchCmd.Device)

	// TODO use closures
	signFiles := ubuntuimage.GetGPGFiles()
	totalFiles := len(image.Files) + len(signFiles)
	files := make(chan Files, totalFiles)
	done := make(chan bool, totalFiles)

	for i, file := range image.Files {
		if deviceTarballPath != "" && isDevicePart(file.Path) {
			//change the file paths so they are correctly picked up by bitPusher later on
			image.Files[i].Path = deviceTarballPath
			image.Files[i].Signature = deviceTarballPath + ".asc"
			useLocalTarball(image.Files[i], files)
		} else if customTarballPath != "" && isCustomPart(file.Path) {
			//change the file paths so they are correctly picked up by bitPusher later on
			image.Files[i].Path = customTarballPath
			image.Files[i].Signature = customTarballPath + ".asc"
			useLocalTarball(image.Files[i], files)
		} else {
			go bitDownloader(file, files, globalArgs.Server, cacheDir)
		}
	}

	for _, file := range signFiles {
		go bitDownloader(file, files, globalArgs.Server, cacheDir)
	}

	if globalArgs.DownloadOnly {
		for i := 0; i < totalFiles; i++ {
			<-files
		}
		log.Printf("Downloaded files for version %d, channel %s, exiting without flashing as requested.\n", image.Version, touchCmd.Channel)
		return nil
	}

	if touchCmd.Bootstrap {
		// Unless --recovery-image is passed use the recovery image from the device tarball
		recovery := touchCmd.RecoveryImage

		if recovery == "" {
			var downloadedFiles []Files
			for i := 0; i < totalFiles; i++ {
				downloadedFiles = append(downloadedFiles, <-files)
			}
			//Find the recovery image
			for _, file := range downloadedFiles {
				if strings.HasSuffix(file.FilePath, ".xz") {
					recovery, err = tryExtractRecovery(file.FilePath)
					if err == nil {
						defer os.Remove(recovery)
						break
					}
				}
			}
			if recovery == "" {
				return errors.New("recovery image not found, cannot continue with bootstrap")
			}
			// Resend all the files
			for _, file := range downloadedFiles {
				files <- file
			}
		}

		if err := touchCmd.fastboot.Flash("recovery", recovery); err != nil {
			return errors.New("can't flash recovery image")
		}
		if err := touchCmd.fastboot.Format("cache"); err != nil {
			log.Print("Cache formatting was not successful, flashing may fail, " +
				"check your partitions on device")
		}

		if err := touchCmd.fastboot.BootImage(recovery); err != nil {
			return errors.New("Can't boot recovery image")
		}
		if err := touchCmd.adb.WaitForRecovery(); err != nil {
			return err
		}
	}
	go bitPusher(touchCmd.adb, files, done)
	for i := 0; i < totalFiles; i++ {
		<-done
	}

	var enableList []string
	if touchCmd.DeveloperMode {
		enableList = append(enableList, "developer_mode")
		// provision target device with adbkeys if available
		if adbKeyPath != "" {
			err := touchCmd.adb.Push(adbKeyPath, "/cache/recovery/adbkey.pub")
			if err == nil {
				enableList = append(enableList, "adb_keys adbkey.pub")
			}
		}
	}
	if touchCmd.Password != "" {
		enableList = append(enableList, "default_password "+touchCmd.Password)
	}

	ubuntuCommands, err := ubuntuimage.GetUbuntuCommands(image.Files, cacheDir, touchCmd.Wipe, enableList)
	if err != nil {
		return errors.New("cannot create commands file")
	}
	log.Printf("Created ubuntu_command: %s", ubuntuCommands)

	touchCmd.adb.Push(ubuntuCommands, "/cache/recovery/ubuntu_command")
	defer os.Remove(ubuntuCommands)

	// either customize the flashing process by running a user provided script
	// or reboot into recovery to let the standard upgrade script to run
	if script != "" {
		log.Printf("Preparing to run %s to finish the flashing process\n", script)
		cmd := exec.Command(script)
		cmd.Stdout = os.Stdout
		err = cmd.Run()
		if err != nil {
			return err
		}

	} else {
		log.Print("Rebooting into recovery to flash")
		touchCmd.adb.RebootRecovery()
		err = touchCmd.adb.WaitForRecovery()
		if err != nil {
			return err
		}
	}
	return nil
}

func (touchCmd *TouchCmd) setupDevice() (err error) {
	if adb, err := devices.NewUbuntuDebugBridge(); err == nil {
		touchCmd.adb = adb
	} else {
		return err
	}

	if touchCmd.Serial != "" {
		touchCmd.adb.SetSerial(touchCmd.Serial)
		touchCmd.fastboot.SetSerial(touchCmd.Serial)
	}

	if touchCmd.Device == "" {
		if touchCmd.Bootstrap {
			log.Print("Expecting the device to be in the bootloader... waiting")
			touchCmd.Device, err = touchCmd.fastboot.GetDevice()
			return err
		} else {
			log.Print("Expecting the device to expose an adb interface...")
			// TODO needs to work from recovery as well
			//adb.WaitForDevice()
			touchCmd.Device, err = touchCmd.adb.GetDevice()
			if err != nil {
				return errors.New("device cannot be detected over adb")
			}
		}
	}

	return nil
}

// useLocalTarball adds a local file to the ones to be pushed
func useLocalTarball(file ubuntuimage.File, files chan<- Files) {
	if err := ensureExists(file.Signature); err != nil {
		log.Fatal(err)
	}
	files <- Files{FilePath: file.Path, SigPath: file.Signature}
}

// bitPusher
func bitPusher(adb devices.UbuntuDebugBridge, files <-chan Files, done chan<- bool) {
	if err := adb.Ping(); err != nil {
		log.Fatal("Target device cannot be reached over adb")
	}
	if _, err := adb.Shell("rm -rf /cache/recovery/*.xz /cache/recovery/*.xz.asc"); err != nil {
		log.Fatal("Cannot cleanup /cache/recovery/ to ensure clean deployment", err)
	}
	for {
		file := <-files
		go func() {
			log.Printf("Start pushing %s to device", file.FilePath)
			err := adb.Push(file.FilePath, "/cache/recovery/")
			if err != nil {
				log.Fatal(err)
			}
			err = adb.Push(file.SigPath, "/cache/recovery/")
			if err != nil {
				log.Fatal(err)
			}
			log.Printf("Done pushing %s to device", file.FilePath)
			done <- true
		}()
	}
}

func tryExtractRecovery(tarxz string) (recovery string, err error) {
	f, err := os.Open(tarxz)
	if err != nil {
		log.Fatalf("Can't open %s in search for recovery", tarxz)
	}
	defer f.Close()
	r := xzReader(f)
	tempfile, err := ioutil.TempFile(os.TempDir(), "recoverytar")
	if err != nil {
		log.Fatal("Can't create tempfile to search for for recovery")
	}
	defer func() {
		tempfile.Close()
		os.Remove(tempfile.Name())
	}()
	n, err := io.Copy(tempfile, r)
	if err != nil {
		log.Fatalf("copied %d bytes with err: %v", n, err)
	}
	_, err = tempfile.Seek(0, 0)
	if err != nil {
		log.Fatal("Failed to rewind")
	}
	tr := tar.NewReader(tempfile)
	var recoveryFile *os.File
	//Going to return inside this loop, ugly, yeah
	for {
		hdr, err := tr.Next()
		if err == io.EOF {
			// end of tar archive
			break
		}
		if err != nil {
			log.Fatalln(err)
		}
		if strings.Contains(hdr.Name, "recovery.img") {
			recoveryFile, err = ioutil.TempFile(os.TempDir(), "recovery")
			defer recoveryFile.Close()
			if err != nil {
				log.Fatal(err)
			}
			if _, err := io.Copy(recoveryFile, tr); err != nil {
				log.Fatal(err)
			}
			return recoveryFile.Name(), nil
		}
	}
	return "", errors.New("Recovery Partition not found")
}

func xzReader(r io.Reader) io.ReadCloser {
	rpipe, wpipe := io.Pipe()

	cmd := exec.Command("xz", "--decompress", "--stdout")
	cmd.Stdin = r
	cmd.Stdout = wpipe

	go func() {
		err := cmd.Run()
		wpipe.CloseWithError(err)
	}()

	return rpipe
}<|MERGE_RESOLUTION|>--- conflicted
+++ resolved
@@ -112,14 +112,13 @@
 		fmt.Println("WARNING --developer-mode and --password are dangerous as they remove security features from your device")
 	}
 
-<<<<<<< HEAD
 	if touchCmd.AdbKeys != "" && touchCmd.DeveloperMode {
 		fmt.Println("WARNING: --adb-keys is dangerous, potentially authorising multiple cliets to connect to your device")
-=======
+	}
+
 	// print out a conditional warning for devel* channel usage
 	if strings.HasPrefix(touchCmd.Channel, "ubuntu-touch/devel") {
 		fmt.Println("WARNING You are about to flash your phone with a development image - continue at your own risk! There is absolutely no guarantee that even the most basic phone functions will work.")
->>>>>>> 2f8511ba
 	}
 
 	var deviceTarballPath string
